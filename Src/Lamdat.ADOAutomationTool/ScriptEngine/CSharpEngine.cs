﻿using Lamdat.ADOAutomationTool.Entities;
using Microsoft.AspNetCore.Mvc;
using Microsoft.CodeAnalysis.CSharp.Scripting;
using Microsoft.CodeAnalysis.CSharp.Syntax;
using Microsoft.CodeAnalysis.Scripting;
using Microsoft.Extensions.Logging;
using System.Collections.Concurrent;
using System.Net.Sockets;
using System.Text;


namespace Lamdat.ADOAutomationTool.ScriptEngine
{
    public class CSharpScriptEngine
    {
        private readonly ILogger _logger;
        private const int MAX_ATTEMPTS = 3;

        public CSharpScriptEngine(ILogger logger)
        {
            _logger = logger;
        }

        /// <summary>
        /// 
        /// </summary>
        /// <param name="context"></param>
        /// <returns></returns>
        public async Task<string> ExecuteScripts(Context context)
        {
            var errCol = new ConcurrentDictionary<string, string>();
            string err = null;

            try
            {
                string scriptsDirectory = "scripts";
                if (!Directory.Exists(scriptsDirectory))
                {
                    _logger.LogWarning("Scripts Directory not found");
                    return null;
                }
                string[] scriptFiles = Directory.GetFiles(scriptsDirectory, "*.rule");

                var parallelOptions = new ParallelOptions
                {
                    //MaxDegreeOfParallelism = Environment.ProcessorCount * 2 // we need to fix for optimistic concurrency
                    MaxDegreeOfParallelism = 1
                };
                foreach (var scriptFile in scriptFiles)
                {                
                //Parallel.ForEach(scriptFiles, parallelOptions, async scriptFile =>
                
                    var attempts = 1;
                    var succeeded = false;
                    while (!succeeded && attempts <= MAX_ATTEMPTS)
                    {
                        try
                        {
                            if (attempts == 1)
                                _logger.Log(LogLevel.Information, $"**** Event:'{context.EventType}'; Workitem type:'{context.Self.WorkItemType}',Workitem Id: {context.Self.Id}, executing script {scriptFile} ****");
                            else
                                _logger.Log(LogLevel.Information, $"** Attempt {attempts.ToString()}, Event '{context.EventType}', executing script {scriptFile} **");

                            attempts++;

                            string scriptCode = await File.ReadAllTextAsync(scriptFile);
                            ScriptOptions options = ScriptOptions.Default
                                .AddReferences(typeof(WebHookInfo).Assembly)
                                .AddImports("Lamdat.ADOAutomationTool.Entities")
                                .AddImports("Microsoft.Extensions.Logging")
<<<<<<< HEAD
                                .AddImports("System")
                                .AddImports("System.Linq")
                                .AddImports("System.Threading.Tasks");
                            context.Self = await context.Client.GetWorkItem(context.Self.Id);  // refresh the entity if it was updated before

                            //await CSharpScript.EvaluateAsync(scriptCode, options, globals: context);
=======
                                .AddImports("System");
                            context.Self = await context.Client.GetWorkItem(context.Self.Id);  // refresh the entity if it was updated before

                            await CSharpScript.EvaluateAsync(scriptCode, options, globals: context);
>>>>>>> 2216846a
                            var compiledScript = CSharpScript.Create(scriptCode, options, globalsType: context.GetType());
                            await compiledScript.RunAsync(globals: context);

                            await context.Client.SaveWorkItem(context.Self, attempts == MAX_ATTEMPTS);
                            succeeded = true;
                        }
                        catch (CompilationErrorException ex)
                        {
                            succeeded = false;
                            var err0 = $"Script compilation error in file '{scriptFile}': {ex.Message}";
                            if (attempts < MAX_ATTEMPTS)
                                _logger.LogWarning($"Attempt {attempts} failed with an error: {err0}, will retry");
                            else
                            {
                                _logger.LogError(err0);
                                errCol.GetOrAdd(scriptFile, err0);
                            }
                        }
                        catch (Exception ex)
                        {
                            succeeded = false;
                            var err1 = $"Error executing script '{scriptFile}': {ex.Message}";
                            if (attempts < MAX_ATTEMPTS)
                                _logger.LogWarning($"Attempt {attempts} failed with an error: {err1}, will retry");
                            else
                            {
                                _logger.LogError(err1);
                                errCol.GetOrAdd(scriptFile, err1);
                            }
                        }
                    }

                };

                _logger.Log(LogLevel.Information, $"Done Executing all scripts");
            }
            catch (Exception ex)
            {
                var erro = $"Error executing scripts: {ex.Message}";
                _logger.LogError(erro);
                errCol.GetOrAdd("Error", erro);
            }

            if (errCol.Count > 0)
            {
                StringBuilder sb = new StringBuilder();
                foreach (var keyval in errCol)
                {
                    sb.AppendLine($"location: {keyval.Key}, error: {keyval.Value}");
                }
                err = sb.ToString();
            }
            return err;
        }

    }
}<|MERGE_RESOLUTION|>--- conflicted
+++ resolved
@@ -68,19 +68,13 @@
                                 .AddReferences(typeof(WebHookInfo).Assembly)
                                 .AddImports("Lamdat.ADOAutomationTool.Entities")
                                 .AddImports("Microsoft.Extensions.Logging")
-<<<<<<< HEAD
                                 .AddImports("System")
                                 .AddImports("System.Linq")
                                 .AddImports("System.Threading.Tasks");
                             context.Self = await context.Client.GetWorkItem(context.Self.Id);  // refresh the entity if it was updated before
 
                             //await CSharpScript.EvaluateAsync(scriptCode, options, globals: context);
-=======
-                                .AddImports("System");
-                            context.Self = await context.Client.GetWorkItem(context.Self.Id);  // refresh the entity if it was updated before
 
-                            await CSharpScript.EvaluateAsync(scriptCode, options, globals: context);
->>>>>>> 2216846a
                             var compiledScript = CSharpScript.Create(scriptCode, options, globalsType: context.GetType());
                             await compiledScript.RunAsync(globals: context);
 
