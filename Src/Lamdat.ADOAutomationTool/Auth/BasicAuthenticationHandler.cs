﻿using System;
using System.Security.Claims;
using System.Text;
using System.Text.Encodings.Web;
using System.Threading.Tasks;
using Lamdat.ADOAutomationTool.Auth;
using Microsoft.AspNetCore.Authentication;
using Microsoft.Extensions.Logging;
using Microsoft.Extensions.Options;

namespace Lamdat.ADOAutomationTool.Auth
{
    public class BasicAuthenticationHandler : AuthenticationHandler<BasicAuthenticationOptions>
    {
        private const string _authorizationHeaderName = "Authorization";
        private const string _basicSchemeName = "Basic";
        private readonly string _sharedKey;

        public BasicAuthenticationHandler(
            IOptionsMonitor<BasicAuthenticationOptions> options,
            ILoggerFactory logger,
            UrlEncoder encoder)
            : base(options, logger, encoder)
        {
            _sharedKey = options.CurrentValue.SharedKey;
            
            // Monitor for configuration changes that could affect authentication
            options.OnChange((newOptions, name) =>
            {
                var newSharedKey = newOptions.SharedKey;
                if (string.IsNullOrWhiteSpace(newSharedKey))
                {
                    Logger.LogError("CRITICAL: SharedKey configuration changed to null/empty! This will cause 403 errors!");
                }
                else if (newSharedKey != _sharedKey)
                {
                    Logger.LogInformation("SharedKey configuration updated");
                }
            });
        }

        /// <summary>
        /// Sanitizes user input for logging by removing newlines and carriage returns to prevent log injection
        /// </summary>
        /// <param name="input">The input string to sanitize</param>
        /// <returns>Sanitized string safe for logging</returns>
        private static string SanitizeForLogging(string input)
        {
            if (string.IsNullOrEmpty(input))
                return input;
            
            return input.Replace("\n", "").Replace("\r", "");
        }

        protected override async Task<AuthenticateResult> HandleAuthenticateAsync()
        {
            try
            {
                if (!Request.Headers.ContainsKey(_authorizationHeaderName))
                {
                    Logger.LogDebug("Authorization header missing for {RequestPath}", Request.Path);
                    return AuthenticateResult.NoResult();
                }

<<<<<<< HEAD
            var authorizationHeader = Request.Headers[_authorizationHeaderName].ToString();
            if (!authorizationHeader.StartsWith(_basicSchemeName + " ", StringComparison.OrdinalIgnoreCase))
            {
                Logger.LogInformation("Invalid authentication scheme");
                return AuthenticateResult.NoResult();
            }
=======
                var authorizationHeader = Request.Headers[_authorizationHeaderName].ToString();
                if (string.IsNullOrWhiteSpace(authorizationHeader))
                {
                    Logger.LogWarning("Empty authorization header for {RequestPath}", Request.Path);
                    return AuthenticateResult.NoResult();
                }
>>>>>>> 17aa8354

                if (!authorizationHeader.StartsWith(_basicSchemeName + " ", StringComparison.OrdinalIgnoreCase))
                {
                    Logger.LogWarning("Invalid authentication scheme. Expected: {ExpectedScheme}, Actual: {ActualScheme} for {RequestPath}", 
                        _basicSchemeName, authorizationHeader.Split(' ').FirstOrDefault(), Request.Path);
                    return AuthenticateResult.NoResult();
                }

                var encodedCredentials = authorizationHeader.Substring(_basicSchemeName.Length).Trim();
                if (string.IsNullOrWhiteSpace(encodedCredentials))
                {
                    Logger.LogWarning("Empty credentials in authorization header for {RequestPath}", Request.Path);
                    return AuthenticateResult.Fail("Invalid credentials format");
                }

                string decodedCredentials;
                try
                {
                    decodedCredentials = Encoding.UTF8.GetString(Convert.FromBase64String(encodedCredentials));
                }
                catch (FormatException ex)
                {
                    Logger.LogWarning(ex, "Invalid base64 encoding in authorization header for {RequestPath}", Request.Path);
                    return AuthenticateResult.Fail("Invalid credentials encoding");
                }

                var credentials = decodedCredentials.Split(':', 2);
                if (credentials.Length != 2)
                {
                    Logger.LogWarning("Invalid credentials format. Expected 'username:password' for {RequestPath}", Request.Path);
                    return AuthenticateResult.Fail("Invalid credentials format");
                }
                
                var username = credentials[0];
                var password = credentials[1];

                // Sanitize username before logging to prevent log injection attacks
                var sanitizedUsername = SanitizeForLogging(username);
                Logger.LogDebug("Authentication attempt for user: {Username} on {RequestPath}", sanitizedUsername, Request.Path);
                
                // Critical: Check if SharedKey is available
                if (string.IsNullOrWhiteSpace(_sharedKey))
                {
                    Logger.LogError("SharedKey is not configured - this will cause 403 errors! Request: {RequestPath}", Request.Path);
                    return AuthenticateResult.Fail("Server configuration error");
                }

                if (password != _sharedKey)
                {
                    Logger.LogWarning("Authentication failed for user: {Username}. Password mismatch for {RequestPath}. Expected key length: {ExpectedLength}, Actual length: {ActualLength}", 
                        sanitizedUsername, Request.Path, _sharedKey.Length, password.Length);
                    return AuthenticateResult.Fail("Invalid username or password");
                }

                var claims = new[] { new Claim(ClaimTypes.Name, username) };
                var identity = new ClaimsIdentity(claims, Scheme.Name);
                var principal = new ClaimsPrincipal(identity);
                var ticket = new AuthenticationTicket(principal, Scheme.Name);

                Logger.LogDebug("Authentication successful for user: {Username} on {RequestPath}", sanitizedUsername, Request.Path);
                return AuthenticateResult.Success(ticket);
            }
            catch (Exception ex)
            {
                Logger.LogError(ex, "Unexpected error during authentication for {RequestPath}", Request.Path);
                return AuthenticateResult.Fail("Authentication error");
            }
        }

    }
}<|MERGE_RESOLUTION|>--- conflicted
+++ resolved
@@ -62,28 +62,12 @@
                     return AuthenticateResult.NoResult();
                 }
 
-<<<<<<< HEAD
             var authorizationHeader = Request.Headers[_authorizationHeaderName].ToString();
             if (!authorizationHeader.StartsWith(_basicSchemeName + " ", StringComparison.OrdinalIgnoreCase))
             {
                 Logger.LogInformation("Invalid authentication scheme");
                 return AuthenticateResult.NoResult();
             }
-=======
-                var authorizationHeader = Request.Headers[_authorizationHeaderName].ToString();
-                if (string.IsNullOrWhiteSpace(authorizationHeader))
-                {
-                    Logger.LogWarning("Empty authorization header for {RequestPath}", Request.Path);
-                    return AuthenticateResult.NoResult();
-                }
->>>>>>> 17aa8354
-
-                if (!authorizationHeader.StartsWith(_basicSchemeName + " ", StringComparison.OrdinalIgnoreCase))
-                {
-                    Logger.LogWarning("Invalid authentication scheme. Expected: {ExpectedScheme}, Actual: {ActualScheme} for {RequestPath}", 
-                        _basicSchemeName, authorizationHeader.Split(' ').FirstOrDefault(), Request.Path);
-                    return AuthenticateResult.NoResult();
-                }
 
                 var encodedCredentials = authorizationHeader.Substring(_basicSchemeName.Length).Trim();
                 if (string.IsNullOrWhiteSpace(encodedCredentials))
